--- conflicted
+++ resolved
@@ -83,17 +83,6 @@
           echo "Running stress tests against $SERVICE_URL"
           locust -f tests/stress/api_stress.py --headless -u 100 -r 10 -t 10m --host=$SERVICE_URL --exit-code-on-error
 
-<<<<<<< HEAD
-=======
-      # Paso 10: Destruir el servicio de prueba
-      - name: Destroy Test Service
-        if: always()
-        run: |
-          REGION=us-central1
-          SERVICE=latam-ml-challenge-pr${{ github.event.pull_request.number }}
-          gcloud run services delete $SERVICE --region $REGION --platform managed --quiet
->>>>>>> 4f95fc86
-
       # Paso 9.1: Guardar reportes de stress tests
       - name: Upload Stress Test Reports
         if: always()
